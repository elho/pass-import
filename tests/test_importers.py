#!/usr/bin/env python3
# pass import - Password Store Extension (https://www.passwordstore.org/)
# Copyright (C) 2017-2019 Alexandre PUJOL <alexandre@pujol.io>.
#
#    This program is free software: you can redistribute it and/or modify
#    it under the terms of the GNU General Public License as published by
#    the Free Software Foundation, either version 3 of the License, or
#    (at your option) any later version.
#
#    This program is distributed in the hope that it will be useful,
#    but WITHOUT ANY WARRANTY; without even the implied warranty of
#    MERCHANTABILITY or FITNESS FOR A PARTICULAR PURPOSE.  See the
#    GNU General Public License for more details.
#
#    You should have received a copy of the GNU General Public License
#    along with this program.  If not, see <http://www.gnu.org/licenses/>.
#

import os
import copy
import yaml

from .. import pass_import
from tests.commons import TestBase


REFERENCE = yaml.safe_load(open('tests/references/main.yml', 'r'))
REFERENCE_WIFI = yaml.safe_load(open('tests/references/networkmanager-wifi.yml', 'r'))
REFERENCE_NOTE = yaml.safe_load(open('tests/references/applekeychain-note.yml', 'r'))
REFERENCE_OTHER = yaml.safe_load(open('tests/references/keepass-other.yml', 'r'))

REF_CARD = [
    {
        'title': "Goliath National Bank",
        'Type': "Visatron",
        'Name on card': "J Smith",
        'Card Number': "5012345678900000",
        'CVV': "123",
        'Expiry': "22/01"
    }
]


class TestBaseImporters(TestBase):
    importers = yaml.safe_load(open('tests/importers.yml', 'r'))

    @staticmethod
    def _clear(data):
        """Only keep the keys present in the template and reference file."""
        keep = ['title', 'password', 'login', 'url', 'comments', 'group']
        for entry in data:
            delete = [k for k in entry.keys() if k not in keep]
            empty = [k for k, v in entry.items() if not v]
            delete.extend(empty)
            for key in delete:
                entry.pop(key, None)

<<<<<<< HEAD
=======
            delete = []
            for key in entry:
                entry[key] = entry[key].replace('https://', '')
                entry[key] = entry[key].replace('http://', '')
                if not entry[key]:
                    delete.append(key)
            for key in delete:
                entry.pop(key, None)

    def _path(self, manager, folder=None):
        """Get database file to test."""
        ext = '.xml' if manager in self.xml else '.csv'
        ext = '.1pif' if manager == '1password4pif' else ext
        ext = '.txt' if manager == 'apple-keychain' else ext
        ext = '.json' if manager == 'enpass6' else ext
        encoding = 'utf-8-sig' if manager == '1password4pif' else 'utf-8'
        internal_path = manager + ext
        if folder:
            internal_path = os.path.join(folder, internal_path)
        return (os.path.join(self.db, internal_path), encoding)

    def assertImport(self, keys, data, refdata):
        """Compare imported data with the reference data."""
        self._clean(keys, data)
        for entry in data:
            self.assertIn(entry, refdata)

>>>>>>> f269cbad
    @staticmethod
    def _class(manager):
        """Load importer class."""
        ImporterClass = getattr(pass_import,
                                pass_import.importers[manager][0])
        importer = ImporterClass(extra=True)
        return importer

    def _path(self, manager):
        """Get database file to test."""
        ext = self.importers[manager]['extension']
        return os.path.join(self.db, "%s.%s" % (manager, ext))

    def _reference(self, manager):
        """Set the expected reference data for a given manager.
        Some password manager do not store a lot off data (no group...).
        Therefore, we need to remove these entries from the reference data when
        testing these managers.
        """
        reference = copy.deepcopy(REFERENCE)
        if 'without' in self.importers[manager]:
            for key in self.importers[manager]['without']:
                for entry in reference:
                    entry.pop(key, None)
        elif 'root' in self.importers[manager]:
            for entry in reference:
                entry['group'] = self.importers[manager]['root'] + entry['group']
        return reference

    def assertImport(self, data, refdata):
        """Compare imported data with the reference data."""
        self._clear(data)
        for entry in data:
            self.assertIn(entry, refdata)


class TestImporters(TestBaseImporters):

    def test_importers_generic(self):
        """Testing: parse method for all importers."""
        for manager in self.importers:
            with self.subTest(manager):
                importer = self._class(manager)
                testpath = self._path(manager)
                reference = self._reference(manager)
                encoding = self.importers[manager]['encoding']
                with open(testpath, 'r', encoding=encoding) as file:
                    importer.parse(file)

                self.assertImport(importer.data, reference)

    def test_importers_networkmanager(self):
        """Testing: parse method for Network Manager."""
        importer = self._class('networkmanager')
        testpath = os.path.join(self.db, 'networkmanager')
        importer.parse(testpath)
        self.assertImport(importer.data, REFERENCE_WIFI)

    def test_importers_applekeychain_note(self):
        """Testing: parse method for AppleKeychain with notes."""
        importer = self._class('apple-keychain')
        testpath = os.path.join(self.db, 'apple-keychain-note.txt')
        with open(testpath, 'r') as file:
            importer.parse(file)
        self.assertImport(importer.data, REFERENCE_NOTE)

    def test_importers_keepassother(self):
        """Testing: parse method for Keepass with special cases."""
        importer = self._class('keepass')
        testpath = os.path.join(self.db, 'keepass-other.xml')
        with open(testpath, 'r') as file:
            importer.parse(file)
        self.assertImport(importer.data, REFERENCE_OTHER)

    def test_importers_keepassxother(self):
        """Testing: parse method for KeepassX with special cases."""
        importer = self._class('keepassx')
        testpath = os.path.join(self.db, 'keepassx-other.xml')
        with open(testpath, 'r') as file:
            importer.parse(file)
        self.assertImport(importer.data, REFERENCE_OTHER)


class TestImportersFormat(TestBaseImporters):
    formaterror = (pass_import.FormatError, AttributeError, ValueError,
                   yaml.scanner.ScannerError)

    def test_importers_card(self):
        card_managers = ['encryptr',]
        keys = ['title', 'Type', 'Name on card',
                'Card Number', 'CVV', 'Expiry']
        for manager in card_managers:
            with self.subTest(manager):
                importer = self._class(manager)
                # however, it's in a different folder
                test_filename, encoding = self._path(manager, folder="card")
                with open(test_filename, 'r', encoding=encoding) as file:
                    importer.parse(file)
                self.assertImport(keys, importer.data, REF_CARD)

    def test_importers_format(self):
        """Testing: file format for all importers."""
        ignore = ['dashlane', 'upm']
        for manager in self.importers:
            if manager in ignore:
                continue
            with self.subTest(manager):
                importer = self._class(manager)
                ext = self.importers[manager]['extension']
                testpath = os.path.join(self.format, 'dummy.' + ext)

                with self.assertRaises(self.formaterror):
                    with open(testpath, 'r', encoding='utf-8') as file:
                        importer.parse(file)<|MERGE_RESOLUTION|>--- conflicted
+++ resolved
@@ -36,7 +36,8 @@
         'Name on card': "J Smith",
         'Card Number': "5012345678900000",
         'CVV': "123",
-        'Expiry': "22/01"
+        'Expiry': "22/01",
+        'group': 'Credit Card'
     }
 ]
 
@@ -45,9 +46,10 @@
     importers = yaml.safe_load(open('tests/importers.yml', 'r'))
 
     @staticmethod
-    def _clear(data):
+    def _clear(data, keep=None):
         """Only keep the keys present in the template and reference file."""
-        keep = ['title', 'password', 'login', 'url', 'comments', 'group']
+        if not keep:
+            keep = ['title', 'password', 'login', 'url', 'comments', 'group']
         for entry in data:
             delete = [k for k in entry.keys() if k not in keep]
             empty = [k for k, v in entry.items() if not v]
@@ -55,36 +57,6 @@
             for key in delete:
                 entry.pop(key, None)
 
-<<<<<<< HEAD
-=======
-            delete = []
-            for key in entry:
-                entry[key] = entry[key].replace('https://', '')
-                entry[key] = entry[key].replace('http://', '')
-                if not entry[key]:
-                    delete.append(key)
-            for key in delete:
-                entry.pop(key, None)
-
-    def _path(self, manager, folder=None):
-        """Get database file to test."""
-        ext = '.xml' if manager in self.xml else '.csv'
-        ext = '.1pif' if manager == '1password4pif' else ext
-        ext = '.txt' if manager == 'apple-keychain' else ext
-        ext = '.json' if manager == 'enpass6' else ext
-        encoding = 'utf-8-sig' if manager == '1password4pif' else 'utf-8'
-        internal_path = manager + ext
-        if folder:
-            internal_path = os.path.join(folder, internal_path)
-        return (os.path.join(self.db, internal_path), encoding)
-
-    def assertImport(self, keys, data, refdata):
-        """Compare imported data with the reference data."""
-        self._clean(keys, data)
-        for entry in data:
-            self.assertIn(entry, refdata)
-
->>>>>>> f269cbad
     @staticmethod
     def _class(manager):
         """Load importer class."""
@@ -114,9 +86,9 @@
                 entry['group'] = self.importers[manager]['root'] + entry['group']
         return reference
 
-    def assertImport(self, data, refdata):
+    def assertImport(self, data, refdata, keep=None):
         """Compare imported data with the reference data."""
-        self._clear(data)
+        self._clear(data, keep)
         for entry in data:
             self.assertIn(entry, refdata)
 
@@ -167,23 +139,21 @@
             importer.parse(file)
         self.assertImport(importer.data, REFERENCE_OTHER)
 
+    def test_importers_encryptr(self):
+        """Testing: parse method for Encryptr with credit card."""
+        keep = ['title', 'Type', 'Name on card', 'Card Number', 'CVV',
+                'Expiry', 'group']
+        importer = self._class('encryptr')
+        testpath = os.path.join(self.db, 'encryptr-card.csv')
+        with open(testpath, 'r') as file:
+            importer.parse(file)
+        print(importer.data)
+        self.assertImport(importer.data, REF_CARD, keep)
+
 
 class TestImportersFormat(TestBaseImporters):
     formaterror = (pass_import.FormatError, AttributeError, ValueError,
                    yaml.scanner.ScannerError)
-
-    def test_importers_card(self):
-        card_managers = ['encryptr',]
-        keys = ['title', 'Type', 'Name on card',
-                'Card Number', 'CVV', 'Expiry']
-        for manager in card_managers:
-            with self.subTest(manager):
-                importer = self._class(manager)
-                # however, it's in a different folder
-                test_filename, encoding = self._path(manager, folder="card")
-                with open(test_filename, 'r', encoding=encoding) as file:
-                    importer.parse(file)
-                self.assertImport(keys, importer.data, REF_CARD)
 
     def test_importers_format(self):
         """Testing: file format for all importers."""
